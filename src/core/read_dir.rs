use std::io::Result;

use super::{ClientState, DirEntry, IndexPath, Ordered, ReadDirSpec};

/// Results of successfully reading a directory.
#[derive(Debug)]
pub struct ReadDir<C: ClientState> {
    pub(crate) parent_client_state: C,
    pub(crate) dir_entry_results: Vec<Result<DirEntry<C>>>,
}

<<<<<<< HEAD
impl<C: ClientState> ReadDir<C> {
    pub fn new(parent_client_state: C, dir_entry_results: Vec<Result<DirEntry<C>>>) -> ReadDir<C> {
        ReadDir {
            parent_client_state,
            dir_entry_results,
        }
=======
/// Specification use to read a directory.
///
/// When a directory is read a new `ReadDirSpec` is created for each folder
/// found in that directory. These specs are then sent to a work queue that is
/// used to schedule future directory reads. Use
/// [`max_depth`](struct.WalkDir.html#method.max_depth) and
/// [`process_entries`](struct.WalkDir.html#method.process_entries) to change
/// this default behavior.
#[derive(Debug)]
pub struct ReadDirSpec {
    /// The directory to read.
    pub path: PathBuf,
    /// Depth of the directory to read relative to root of walk.
    pub depth: usize,
    /// Location where
    /// [`process_entries`](struct.WalkDir.html#method.process_entries) callback
    /// function can store walk state. This is a placeholder right now. One
    /// intended use case is to store `.gitignore` state to filter entries during
    /// the walk.
    pub state: Option<Box<dyn Any + Send + Sync>>,
}

impl ReadDir {
    pub fn new(dir_entry_results: Vec<Result<DirEntry>>) -> ReadDir {
        ReadDir { dir_entry_results }
>>>>>>> 10745666
    }

    pub fn read_children_specs(&self) -> Vec<ReadDirSpec<C>> {
        self.dir_entry_results
            .iter()
            .filter_map(|each| each.as_ref().ok()?.read_children_spec())
            .collect()
    }

    pub fn ordered_read_children_specs(
        &self,
        index_path: &IndexPath,
    ) -> Vec<Ordered<ReadDirSpec<C>>> {
        self.dir_entry_results
            .iter()
            .filter_map(|each| each.as_ref().ok()?.read_children_spec())
            .enumerate()
            .map(|(i, spec)| Ordered::new(spec, index_path.adding(i), 0))
            .collect()
    }
}

/*
pub struct ReadDir<C: ClientState> {
    pub(crate) parent_client_state: C,
    pub(crate) dir_entry_results: Vec<Result<DirEntry<C>>>,
}

<<<<<<< HEAD
impl<C: ClientState> IntoIterator for ReadDir<C> {
    type Item = Result<DirEntry<C>>;
    type IntoIter = vec::IntoIter<Result<DirEntry<C>>>;
    fn into_iter(self) -> Self::IntoIter {
        self.dir_entry_results.into_iter()
=======
impl ReadDirSpec {
    pub fn new<P: Into<PathBuf>>(
        path: P,
        depth: usize,
        state: Option<Box<dyn Any + Send + Sync>>,
    ) -> ReadDirSpec {
        ReadDirSpec {
            path: path.into(),
            depth,
            state,
        }
>>>>>>> 10745666
    }
}*/<|MERGE_RESOLUTION|>--- conflicted
+++ resolved
@@ -9,40 +9,12 @@
     pub(crate) dir_entry_results: Vec<Result<DirEntry<C>>>,
 }
 
-<<<<<<< HEAD
 impl<C: ClientState> ReadDir<C> {
     pub fn new(parent_client_state: C, dir_entry_results: Vec<Result<DirEntry<C>>>) -> ReadDir<C> {
         ReadDir {
             parent_client_state,
             dir_entry_results,
         }
-=======
-/// Specification use to read a directory.
-///
-/// When a directory is read a new `ReadDirSpec` is created for each folder
-/// found in that directory. These specs are then sent to a work queue that is
-/// used to schedule future directory reads. Use
-/// [`max_depth`](struct.WalkDir.html#method.max_depth) and
-/// [`process_entries`](struct.WalkDir.html#method.process_entries) to change
-/// this default behavior.
-#[derive(Debug)]
-pub struct ReadDirSpec {
-    /// The directory to read.
-    pub path: PathBuf,
-    /// Depth of the directory to read relative to root of walk.
-    pub depth: usize,
-    /// Location where
-    /// [`process_entries`](struct.WalkDir.html#method.process_entries) callback
-    /// function can store walk state. This is a placeholder right now. One
-    /// intended use case is to store `.gitignore` state to filter entries during
-    /// the walk.
-    pub state: Option<Box<dyn Any + Send + Sync>>,
-}
-
-impl ReadDir {
-    pub fn new(dir_entry_results: Vec<Result<DirEntry>>) -> ReadDir {
-        ReadDir { dir_entry_results }
->>>>>>> 10745666
     }
 
     pub fn read_children_specs(&self) -> Vec<ReadDirSpec<C>> {
@@ -63,32 +35,4 @@
             .map(|(i, spec)| Ordered::new(spec, index_path.adding(i), 0))
             .collect()
     }
-}
-
-/*
-pub struct ReadDir<C: ClientState> {
-    pub(crate) parent_client_state: C,
-    pub(crate) dir_entry_results: Vec<Result<DirEntry<C>>>,
-}
-
-<<<<<<< HEAD
-impl<C: ClientState> IntoIterator for ReadDir<C> {
-    type Item = Result<DirEntry<C>>;
-    type IntoIter = vec::IntoIter<Result<DirEntry<C>>>;
-    fn into_iter(self) -> Self::IntoIter {
-        self.dir_entry_results.into_iter()
-=======
-impl ReadDirSpec {
-    pub fn new<P: Into<PathBuf>>(
-        path: P,
-        depth: usize,
-        state: Option<Box<dyn Any + Send + Sync>>,
-    ) -> ReadDirSpec {
-        ReadDirSpec {
-            path: path.into(),
-            depth,
-            state,
-        }
->>>>>>> 10745666
-    }
-}*/+}