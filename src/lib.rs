--- conflicted
+++ resolved
@@ -70,7 +70,7 @@
 //!             *parent_client_state = true;
 //!             if let Ok(dir_entry) = dir_entry_result {
 //!                 dir_entry.client_state = true;
-//!             }             
+//!             }
 //!         });
 //!     });
 //!
@@ -115,7 +115,6 @@
     options: WalkDirOptions<C>,
 }
 
-<<<<<<< HEAD
 type ProcessEntriesFunction<C> =
     dyn Fn(&mut C, &mut Vec<Result<DirEntry<C>>>) + Send + Sync + 'static;
 
@@ -126,9 +125,6 @@
 /// [`process_entries`](struct.WalkDirGeneric.html#method.process_entries) callback.
 /// The type of ClientState is determined by WalkDirGeneric type parameter.
 pub trait ClientState: Clone + Send + Default + Debug + 'static {}
-=======
-type ProcessEntriesFunction = dyn Fn(&mut Vec<Result<DirEntry>>) + Send + Sync + 'static;
->>>>>>> 10745666
 
 /// Degree of parallelism to use when performing walk.
 ///
